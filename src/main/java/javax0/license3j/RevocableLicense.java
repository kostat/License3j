package javax0.license3j;

import java.io.IOException;
import java.net.HttpURLConnection;
import java.net.MalformedURLException;
import java.net.URL;
import java.net.URLConnection;
import java.util.Optional;

/**
 * Extended license works with a license object and provides features that are not core license functionalities.
 *
 * @author Peter Verhas
 */
public class RevocableLicense {

    final private static String REVOCATION_URL = "revocationUrl";
    private final License license;
    HttpHandler httpHandler = new HttpHandler();

    public RevocableLicense(License license) {
        this.license = license;
    }

    /**
     * Get the revocation URL of the license. This feature is stored in the
     * license under the name {@code revocationUrl}. This URL may contain the
     * string <code>${licenseId}</code> which is replaced by the actual license
     * ID. Thus there is no need to wire into the revocation URL the license ID.
     * <p>
     * If there is no license id defined in the license then the place holder
     * will be replaced using the fingerprint of the license.
     *
     * @return the revocation URL with the license id place holder filled in, or {@code null} if there is no
     * revocation URL template defined in the license.
     * @throws MalformedURLException when the revocation url is not well formatted
     */
    public URL getRevocationURL() throws MalformedURLException {
<<<<<<< HEAD
        final Feature revocationURLFeature = license.get(REVOCATION_URL);
        final var revocationURLTemplate = revocationURLFeature == null ?
                null :
                revocationURLFeature.getString();
=======
        final var revocationURLTemplate = license.get(REVOCATION_URL) == null ? null : license.get(REVOCATION_URL).getString();
        final String revocationURL;
>>>>>>> fb939238
        if (revocationURLTemplate != null) {
            final var id = Optional.ofNullable(license.getLicenseId()).orElse(license.fingerprint());
            if (id != null) {
                return new URL(revocationURLTemplate.replaceAll("\\$\\{licenseId}", id.toString()));
            } else {
                return new URL(revocationURLTemplate);
            }
        } else {
            return null;
        }
    }

    /**
     * Set the revocation URL. Using this method is discouraged in case the URL
     * contains the <code>${licenseId}</code> place holder. In that case it is
     * recommended to use the {@link #setRevocationURL(String)} method instead.
     *
     * @param url the revocation url
     */
    public void setRevocationURL(final URL url) {
        setRevocationURL(url.toString());
    }

    /**
     * Set the revocation URL. This method accepts the url as a string that
     * makes it possible to use a string that contains the
     * <code>${licenseId}</code> place holder.
     *
     * @param url the url from where the revocation information can be
     *            downloaded
     */
    public void setRevocationURL(final String url) {
        license.add(Feature.Create.stringFeature(REVOCATION_URL, url));
    }

    /**
     * Check if the license was revoked or not. For more information see the
     * documentation of the method {@link #isRevoked(boolean)}. Calling this
     * method is equivalent to calling {@code isRevoked(false)}, meaning that
     * the license is signaled not revoked if the revocation URL can not be
     * reached.
     *
     * @return {@code true} if the license was revoked and {@code false} if the
     * license was not revoked. It also returns {@code true} if the
     * revocation url is unreachable.
     */
    public boolean isRevoked() {
        return isRevoked(false);
    }

    /**
     * Check if the license is revoked or not. To get the revocation information
     * the method tries to issue a http connection (GET) to the url specified in
     * the license feature {@code revocationUrl}. If the URL returns anything
     * with http status code {@code 200} then the license is not revoked.
     * <p>
     * The url string in the feature {@code revocationUrl} may contain the place
     * holder <code>${licenseId}</code>, which is replaced by the feature value
     * {@code licenseId}. This feature makes it possible to setup a revocation
     * service and use a constant string in the different licenses.
     * <p>
     * The method can work in two different ways. One way is to ensure that the
     * license is not revoked and return {@code true} only if it is sure that
     * the license is revoked or revocation information is not available.
     * <p>
     * The other way is to ensure that the license is revoked and return
     * {@code false} if the license was not revoked or the revocation
     * information is not available.
     * <p>
     * The difference is whether to treat the license revoked when the
     * revocation service is not reachable.
     *
     * @param defaultRevocationState should be {@code true} to treat the license revoked when the
     *                               revocation service is not reachable. Setting this argument
     *                               {@code false} makes the revocation handling more polite: if
     *                               the license revocation service is not reachable then the
     *                               license is treated as not revoked.
     * @return {@code true} if the license is revoked and {@code false} if the
     * license is not revoked.
     */
    public boolean isRevoked(final boolean defaultRevocationState) {
        var revoked = true;
        try {
            final var url = getRevocationURL();
            if (url == null) {
                return false;
            }
            final var con = httpHandler.open(url);
            con.setUseCaches(false);
            if (con instanceof HttpURLConnection) {
                final var hCon = (HttpURLConnection) con;
                hCon.connect();
                return httpHandler.responseCode(hCon) != HttpURLConnection.HTTP_OK;
            }
            return false;
        } catch (final IOException exception) {
            revoked = defaultRevocationState;
        }
        return revoked;
    }

    /**
     * A simple wrapper class to make it possible to mock the network use when revocation
     * is tested. In tests a mock class extending this is injected.
     */
    static class HttpHandler {

        int responseCode(final HttpURLConnection connection)
                throws IOException {
            return connection.getResponseCode();
        }

        /**
         * This should be mocked when testing revocation not to wait for a
         * connection build up to a remote server.
         *
         * @param url the url to which connection is to be opened
         * @return the connection
         * @throws IOException if the connection can not be made
         */
        URLConnection open(URL url) throws IOException {
            return url.openConnection();
        }
    }
}<|MERGE_RESOLUTION|>--- conflicted
+++ resolved
@@ -15,8 +15,8 @@
 public class RevocableLicense {
 
     final private static String REVOCATION_URL = "revocationUrl";
+    HttpHandler httpHandler = new HttpHandler();
     private final License license;
-    HttpHandler httpHandler = new HttpHandler();
 
     public RevocableLicense(License license) {
         this.license = license;
@@ -36,15 +36,8 @@
      * @throws MalformedURLException when the revocation url is not well formatted
      */
     public URL getRevocationURL() throws MalformedURLException {
-<<<<<<< HEAD
-        final Feature revocationURLFeature = license.get(REVOCATION_URL);
-        final var revocationURLTemplate = revocationURLFeature == null ?
-                null :
-                revocationURLFeature.getString();
-=======
         final var revocationURLTemplate = license.get(REVOCATION_URL) == null ? null : license.get(REVOCATION_URL).getString();
         final String revocationURL;
->>>>>>> fb939238
         if (revocationURLTemplate != null) {
             final var id = Optional.ofNullable(license.getLicenseId()).orElse(license.fingerprint());
             if (id != null) {
