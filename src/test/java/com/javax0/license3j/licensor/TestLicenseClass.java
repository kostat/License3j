--- conflicted
+++ resolved
@@ -68,11 +68,8 @@
     }
 
     @After
-<<<<<<< HEAD
+
     public void tearDown() throws IOException {
-=======
-    public void tearDown() throws Exception {
->>>>>>> bbd04889
         new File(licenseOutputTextFileName).delete();
         new File(licenseInputFile).delete();
         new File(dumpFile1).delete();
@@ -80,12 +77,9 @@
     }
 
     @Test
-<<<<<<< HEAD
+
     public void calculatesPublicKeyRingDigest() throws IOException,
             PGPException {
-=======
-    public void calculatesPublicKeyRingDigest() throws Exception {
->>>>>>> bbd04889
         final License license = new License();
         license.loadKey(fromResource("secring.gpg"),
                 "Peter Verhas (licensor test key) <peter@verhas.com>");
@@ -97,11 +91,7 @@
     @Test
     @Deprecated
     public void licenseLoadedFromFileContainsFeatureAndValue()
-<<<<<<< HEAD
             throws IOException {
-=======
-            throws Exception {
->>>>>>> bbd04889
         final License license = new License();
         license.setLicense(new File(licenseInputFile));
         Assert.assertEquals("value", license.getFeature("feature"));
@@ -109,11 +99,7 @@
 
     @Test
     @Deprecated
-<<<<<<< HEAD
     public void dumpsLicenseToFilesAndReadsBack() throws IOException {
-=======
-    public void dumpsLicenseToFilesAndReadsBack() throws Exception {
->>>>>>> bbd04889
         final License license = new License();
         final StringBuilder sb = new StringBuilder();
         final int featureSetSize = 10;
@@ -148,13 +134,9 @@
     }
 
     @Test
-<<<<<<< HEAD
     public void loadsEncodedLicenseString() throws IOException, PGPException,
             NoSuchAlgorithmException, NoSuchProviderException,
             SignatureException {
-=======
-    public void loadsEncodedLicenseString() throws Exception {
->>>>>>> bbd04889
         final License lic = new License();
         lic.loadKeyRingFromResource("pubring.gpg", digest);
         lic.setLicenseEncoded("-----BEGIN PGP MESSAGE-----\n"
@@ -167,11 +149,7 @@
                 + "ChTbYWL6YrrSob8nNqtzXAMAt5JOhw==\n" + "=xVq4\n"
                 + "-----END PGP MESSAGE-----\n");
         Assert.assertTrue(lic.isVerified());
-<<<<<<< HEAD
         String z = lic.getLicenseString().replaceAll("\r\n", "\n");
-=======
-        String z = lic.getLicenseString();
->>>>>>> bbd04889
         z = z.substring(z.length() - 4);
         Assert.assertEquals("a=b\n", z);
         Assert.assertEquals((Long) (-3623885160523215197L), lic.getDecodeKeyId());
@@ -179,22 +157,14 @@
     }
 
     @Test
-<<<<<<< HEAD
     public void loadsEncodedLicenseFile() throws IOException, PGPException,
             NoSuchAlgorithmException, NoSuchProviderException,
             SignatureException {
-=======
-    public void loadsEncodedLicenseFile() throws Exception {
->>>>>>> bbd04889
         final License lic = new License();
         lic.loadKeyRingFromResource("pubring.gpg", digest);
         lic.setLicenseEncodedFromResource("license-encoded.txt", "utf-8");
         Assert.assertTrue(lic.isVerified());
-<<<<<<< HEAD
         String z = lic.getLicenseString().replaceAll("\r\n", "\n");
-=======
-        String z = lic.getLicenseString();
->>>>>>> bbd04889
         z = z.substring(z.length() - 4);
         Assert.assertEquals("a=b\n", z);
         Assert.assertEquals((Long) (-3623885160523215197L), lic.getDecodeKeyId());
@@ -202,13 +172,9 @@
     }
 
     @Test
-<<<<<<< HEAD
     public void encodesLicense1() throws IOException, PGPException,
             NoSuchAlgorithmException, NoSuchProviderException,
             SignatureException {
-=======
-    public void encodesLicense1() throws Exception {
->>>>>>> bbd04889
         final License license = new License();
         license.setLicense("");
         license.setFeature("a", "b");
@@ -220,14 +186,9 @@
         os.close();
     }
 
-    @Test
-<<<<<<< HEAD
     public void testEncodeLicense2() throws IOException, PGPException,
             NoSuchAlgorithmException, NoSuchProviderException,
             SignatureException {
-=======
-    public void testEncodeLicense2() throws Exception {
->>>>>>> bbd04889
         final License license = new License();
         license.setLicense("");
         license.setFeature("a", "b");
@@ -298,12 +259,8 @@
     }
 
     @Test
-<<<<<<< HEAD
     public void licenseLoadedFromFileHasAppropriateDigest()
             throws IOException {
-=======
-    public void licenseLoadedFromFileHasAppropriateDigest() throws IOException {
->>>>>>> bbd04889
         final License license = new License();
         license.loadKeyRing(new File(fromResource("pubring.gpg")), digest);
         final String s = license.dumpPublicKeyRingDigest();
@@ -311,12 +268,8 @@
     }
 
     @Test
-<<<<<<< HEAD
     public void licenseLoadedFromFileNameHasAppropriateDigest()
             throws  IOException {
-=======
-    public void licenseLoadedFromFileNameHasAppropriateDigest() throws IOException {
->>>>>>> bbd04889
         final License license = new License();
         license.loadKeyRing(fromResource("pubring.gpg"), digest);
         final String s = license.dumpPublicKeyRingDigest();
@@ -325,14 +278,9 @@
 
     @Test
     @Deprecated
-<<<<<<< HEAD
     public void testMain() throws IOException, PGPException,
             NoSuchAlgorithmException, NoSuchProviderException,
             SignatureException {
-=======
-    public void testMain() throws Exception {
->>>>>>> bbd04889
-
         final License license = new License();
         license.setLicense("");
         license.setFeature("a", "b");
