--- conflicted
+++ resolved
@@ -25,26 +25,16 @@
         };
     }
 
-<<<<<<< HEAD
-    private static IfTest test(final String ifName)
-            throws NoSuchFieldException, InstantiationException, IllegalAccessException, InvocationTargetException {
-=======
     private static IfTest test(final String ifName) throws NoSuchFieldException, InstantiationException, IllegalAccessException, InvocationTargetException, NoSuchMethodException {
->>>>>>> 729bca64
         return new IfTest(ifName);
     }
 
     private static NetworkInterface mockInterface(final String name)
-<<<<<<< HEAD
-            throws NoSuchFieldException, IllegalAccessException, InvocationTargetException, InstantiationException {
-        Constructor constructor = NetworkInterface.class.getDeclaredConstructors()[0];
-=======
             throws NoSuchFieldException,
             IllegalAccessException,
             InvocationTargetException,
             InstantiationException, NoSuchMethodException {
         Constructor constructor = NetworkInterface.class.getDeclaredConstructor();
->>>>>>> 729bca64
         constructor.setAccessible(true);
         NetworkInterface ni = (NetworkInterface) constructor.newInstance();
         Field field = NetworkInterface.class.getDeclaredField("displayName");
@@ -55,78 +45,43 @@
 
     @Test
     @DisplayName("If there is no regular expression defined as allowed nor as denied then everything is allowed")
-<<<<<<< HEAD
-    public void testJustAnyName()
-            throws InvocationTargetException, InstantiationException, IllegalAccessException, NoSuchFieldException {
-=======
     public void testJustAnyName() throws InvocationTargetException, InstantiationException, IllegalAccessException, NoSuchFieldException, NoSuchMethodException {
->>>>>>> 729bca64
         test("just-any-name").isUsable();
     }
 
     @Test
     @DisplayName("If there is a regular expression allowing an interface then an interface matching the regex will be allowed")
-<<<<<<< HEAD
-    public void explicitlyAllowed()
-            throws InvocationTargetException, InstantiationException, IllegalAccessException, NoSuchFieldException {
-=======
     public void explicitlyAllowed() throws InvocationTargetException, InstantiationException, IllegalAccessException, NoSuchFieldException, NoSuchMethodException {
->>>>>>> 729bca64
         test("allowed").allowed("allowed").isUsable();
     }
 
     @Test
     @DisplayName("If there is a regular expression allowing an interface then an interface NOT matching the regex will be denied")
-<<<<<<< HEAD
-    public void explicitlyNotAllowed()
-            throws InvocationTargetException, InstantiationException, IllegalAccessException, NoSuchFieldException {
-=======
     public void explicitlyNotAllowed() throws InvocationTargetException, InstantiationException, IllegalAccessException, NoSuchFieldException, NoSuchMethodException {
->>>>>>> 729bca64
         test("not allowed").allowed("allowed").isDenied();
     }
 
     @Test
     @DisplayName("If there is a regular expression denying an interface then an interface matching the regex will be denied")
-<<<<<<< HEAD
-    public void explicitlyDenied()
-            throws InvocationTargetException, InstantiationException, IllegalAccessException, NoSuchFieldException {
-=======
     public void explicitlyDenied() throws InvocationTargetException, InstantiationException, IllegalAccessException, NoSuchFieldException, NoSuchMethodException {
->>>>>>> 729bca64
         test("denied").allowed("allowed").denied("denied").isDenied();
     }
 
     @Test
     @DisplayName("If there is a regular expression denying an interface then an interface matching the regex will be denied EVEN if it matches an regex allowing it")
-<<<<<<< HEAD
-    public void explicitlyDeniedEvenIfAllowed()
-            throws InvocationTargetException, InstantiationException, IllegalAccessException, NoSuchFieldException {
-=======
     public void explicitlyDeniedEvenIfAllowed() throws InvocationTargetException, InstantiationException, IllegalAccessException, NoSuchFieldException, NoSuchMethodException {
->>>>>>> 729bca64
         test("denied").allowed("denied").denied("denied").isDenied();
     }
 
     @Test
     @DisplayName("If there is a regular expression allowing it and the denying regex does not match then it is allowed")
-<<<<<<< HEAD
-    public void explicitlyAllowedNotDenied()
-            throws InvocationTargetException, InstantiationException, IllegalAccessException, NoSuchFieldException {
-=======
     public void explicitlyAllowedNotDenied() throws InvocationTargetException, InstantiationException, IllegalAccessException, NoSuchFieldException, NoSuchMethodException {
->>>>>>> 729bca64
         test("allowed").allowed("allowed").denied("denied").isUsable();
     }
 
     @Test
     @DisplayName("If there is a regular expression allowing it and the denying regexes do not match then it is allowed")
-<<<<<<< HEAD
-    public void explicitlyAllowedNotDeniedByAny()
-            throws InvocationTargetException, InstantiationException, IllegalAccessException, NoSuchFieldException {
-=======
     public void explicitlyAllowedNotDeniedByAny() throws InvocationTargetException, InstantiationException, IllegalAccessException, NoSuchFieldException, NoSuchMethodException {
->>>>>>> 729bca64
         test("allowed").allowed("allowed").denied("denied", "denied2").isUsable();
     }
 
@@ -134,12 +89,7 @@
         NetworkInterface ni;
         Network.Interface.Selector sut;
 
-<<<<<<< HEAD
-        IfTest(String name)
-                throws InvocationTargetException, InstantiationException, IllegalAccessException, NoSuchFieldException {
-=======
         IfTest(String name) throws InvocationTargetException, InstantiationException, IllegalAccessException, NoSuchFieldException, NoSuchMethodException {
->>>>>>> 729bca64
             ni = mockInterface(name);
             sut = newSut();
         }
