--- conflicted
+++ resolved
@@ -45,12 +45,7 @@
         final License restored = License.Create.from(buffer);
         Assertions.assertEquals("Peter Verhas", restored.get("owner").getString());
         Assertions.assertEquals(now, restored.get("expiry").getDate());
-<<<<<<< HEAD
-        Assertions.assertEquals("expiry:DATE=2018-12-17 12:55:19.295\n" + "owner=Peter Verhas\n" + "template=<<null\n"
-                + "<<special template>>\n" + "null\n" + "title=<<B\n" + "A license test, \n" + "test license\n" + "B\n",
-                sut.toString());
-=======
-        Assertions.assertEquals("expiry:DATE=2018-12-17 11:55:19.295\n" +
+        Assertions.assertEquals("expiry:DATE=2018-12-17 12:55:19.295\n" +
                 "owner=Peter Verhas\n" +
                 "template=<<null\n" +
                 "<<special template>>\n" +
@@ -59,7 +54,6 @@
                 "A license test, \n" +
                 "test license\n" +
                 "B\n", sut.toString());
->>>>>>> 729bca64
     }
 
     @Test
@@ -72,12 +66,7 @@
         final License restored = License.Create.from(string);
         Assertions.assertEquals("Peter Verhas", restored.get("owner").getString());
         Assertions.assertEquals(now, restored.get("expiry").getDate());
-<<<<<<< HEAD
-        Assertions.assertEquals("expiry:DATE=2018-12-17 12:55:19.295\n" + "owner=Peter Verhas\n" + "template=<<null\n"
-                + "<<special template>>\n" + "null\n" + "title=<<B\n" + "A license test, \n" + "test license\n" + "B\n",
-                sut.toString());
-=======
-        Assertions.assertEquals("expiry:DATE=2018-12-17 11:55:19.295\n" +
+        Assertions.assertEquals("expiry:DATE=2018-12-17 12:55:19.295\n" +
                 "owner=Peter Verhas\n" +
                 "template=<<null\n" +
                 "<<special template>>\n" +
@@ -86,7 +75,6 @@
                 "A license test, \n" +
                 "test license\n" +
                 "B\n", sut.toString());
->>>>>>> 729bca64
     }
 
     @Test
