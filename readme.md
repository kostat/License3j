--- conflicted
+++ resolved
@@ -20,7 +20,6 @@
 drive users to become customers. There is another effect of license
 management which is legal. If there is sufficient license management
 illegal users have less probability to successfully claim their use was
-<<<<<<< HEAD
 based on the lack of or on false knowledge of license conditions.
 
 License3j is an open source license manager that you can use free of
@@ -28,17 +27,6 @@
 
 as well as for profit purposes as well under the license terms covered
 by Apache 2.0 license as defined on the web page
-=======
-based on the lack of or false knowledge of license conditions.
-
-License3j is an open source license manager that you can use free of
-charge for non-profit purposes.
-
-what is the use of a license manager for nonprofit purposes? Nothing.
-And we did not want to make a software that is of no use. Therefore this
-license manager is free to use for profit purposes as well under the
-license terms covered by Apache 2.0 license as defined on the web page
->>>>>>> e9af4009
 http://www.apache.org/licenses/LICENSE-2.0
 
 ## JavaDoc
@@ -87,7 +75,6 @@
 
 ## What is a license in License3j
 
-<<<<<<< HEAD
 A license for License3j is a collection of features. Each feature has
 
 * a name,
@@ -103,16 +90,6 @@
 * `BINARY` can contain an arbitrary binary value that is retrieved by
   the Java code as a `byte[]` array
 * `STRING` can contain any string, will be retrieved as
-=======
-A license for License3j is a collection of features. Each feature has a
-name, a type, and a value. The name can be any string you like, but
-there are some predefined names that have special meaning for the
-license management library. The type of a feature can be
-
-* `BINARY` can contain an arbitrary binary value that is retrieved by
-  the Java code as a `byte[]` array
-* `STRING` can contain any string, will be retrieved as 
->>>>>>> e9af4009
   `java.lang.String`
 * `BYTE` contains a single byte value.
 * `SHORT` contains a single short value
@@ -129,12 +106,8 @@
 corresponding Java object or a primitive value. There is no automatic
 conversion between the different types of the features.
 
-<<<<<<< HEAD
 When the license is saved to a file it can be saved binary, base64 or
 text.
-=======
-When the license is saved to a file it can be saved binary, base64 or text.
->>>>>>> e9af4009
 
 * `BINARY` format is suitable to store in a file. This is also the
   shortest, most compact format of the license. It may not be suitable
@@ -146,14 +119,6 @@
   text editor, looking at the actual content of the license without any
   special tool. The text format is always encoded UTF-8 character set.
 
-<<<<<<< HEAD
-All three formats are suitable to store the license information and when a program is protected using License3j it can
-be programmed to read only one, two and all three formats. The license object created in the JVM memory as a result of
-reading the license file is the same independent of the source format.
-
-When a program is protected using License3j the application has a small code fragment that checks the existence of a
-license file, the validity of the license and it can also use the parameters encoded in the license as license features.
-=======
 All three formats are suitable to store the license information and when
 a program is protected using License3j it can be programmed to read only
 one, two and all three formats. The license object created in the JVM
@@ -164,7 +129,6 @@
 code fragment that checks the existence of a license file, the validity
 of the license and it can also use the parameters encoded in the license
 as license features.
->>>>>>> e9af4009
 
 ## Load a license from a file
 
